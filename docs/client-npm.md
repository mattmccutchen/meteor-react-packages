<h1>Using client-side modules from NPM with Browserify</h1>

Many useful React components and React-related modules are available on NPM, and can be bundled for the client with the popular Browserify tool. We are still working on adding first-party support for using these modules to Meteor core, but there are community-maintained packages that work great!

## meteorhacks:npm and cosmos:browserify

We'll use the following community tools to load NPM packages on the client:

- `meteorhacks:npm` for loading NPM modules into your app: [GitHub page](https://github.com/meteorhacks/npm), [Atmosphere page](https://atmospherejs.com/meteorhacks/npm)
- `cosmos:browserify` for bundling NPM modules for the client using Browserify: [GitHub page](https://github.com/elidoran/cosmos-browserify/), [Atmosphere page](https://atmospherejs.com/cosmos/browserify)

You can use these Meteor packages together to load client-side NPM modules. Here's how:

### 1. Add the relevant Meteor packages

```sh
meteor add meteorhacks:npm cosmos:browserify
```

### 2. Add the npm modules you want to packages.json

After you have added the packages, run your app once to let some initial setup happen. Then, you should have a file called `packages.json` in the root of your app. Put any NPM packages you would like to load here. We'll use `react-router` as an example, and you'll also want the `externalify` package for step 4:

```js
{
  "react-router": "0.13.3",
  "externalify": "0.1.0"
}
```

### 3. Add the appropriate require statements to app.browserify.js

Currently, Meteor doesn't support using `require` to load modules, so we will use a special file supported by `cosmos:browserify` to enable this. In your app, create a file called `app.browserify.js`. Inside it, you can require any of the NPM modules you loaded, and export them as "app-scope" variables, meaning they will be accessible in every JavaScript file in your app. For example, for `react-router` you might do:

```js
// In lib/app.browserify.js
ReactRouter = require("react-router");
```

### 4. Configure Browserify and transforms in app.browserify.options.json

Browserify supports numerous transforms, which let you change the way NPM packages are bundled. In particular, you will want to use the `externalify` transform so that React Router uses Meteor's React package instead of one from NPM. In the same directory as the file above, create a file called `lib/app.browserify.options.json` defining browserify options and transforms:

```js
{
  "transforms": {
    "externalify": {
      "global": true,
      "external": {
        "react": "React.require"
      }
    }
  }
}
```

Now, you can use React Router anywhere in your app! You can use the same method to load any React component modules you find on [react-components.com](http://react-components.com/).

### See it in action in the React Todos example app

- [Meteor packages](https://github.com/meteor/react-packages/blob/e0c3c38cd8117eb9500e7c90fcaa05ab0fb7f638/react-todos/.meteor/packages#L13-L14)
- [NPM dependencies in packages.json](https://github.com/meteor/react-packages/blob/master/examples/react-todos/packages.json)
- [Loading React Router in app.browserify.js](https://github.com/meteor/react-packages/blob/master/examples/react-todos/client/lib/app.browserify.js)
- [Configuring a transform with app.browserify.options.json](https://github.com/meteor/react-packages/blob/master/examples/react-todos/client/lib/app.browserify.options.json)
- [Defining routes with React Router](https://github.com/meteor/react-packages/blob/master/examples/react-todos/client/routes.jsx)

## Module load order

The NPM modules you require are loaded based on where your `app.browserify.js` file is located. This is why we recommend putting it in `lib/`, a special directory for files that need to be loaded before the rest of your app code. Read more about file load order in the [Meteor docs](http://docs.meteor.com/#/full/fileloadorder).

## Using Browserify in a package

Using Browserify in a package is similar to using it in your app.

1. Make your package depend on `cosmos:browserify`
2. Add NPM dependencies via `Npm.depends` as usual
2. Add `package.browserify.js` and `package.browserify.options.json` files to your package with the same format as above
<<<<<<< HEAD
3. If you want to use the Meteor React package with a library from NPM, you need to pass a slightly different option, since React isn't going to be globally available anymore:

  ```js
  {
    "transforms": {
      "externalify": {
        "global": true,
        "external": {
          "react": "Package.react-runtime.React.require"
        }
      }
    }
  }
  ```
=======
3. If you want to use the Meteor React package with a library from NPM, you need to pass a slightly different option, since React isn't going to be globally available anymore.

```js
{
  "transforms": {
    "externalify": {
      "global": true,
      "external": {
        "react": "Package.react-runtime.React.require"
      }
    }
  }
}
```
>>>>>>> 5a66e85c

## Future improvements

This method of loading client-side NPM code works, but is not ideal in the long term. Some caveats:

- Your app can take a long time to build because browserify runs every time
- Source maps aren't handled correctly, so your browser might not be very helpful if there is a stack trace from deep inside some NPM module
- Dealing with file load order is not as good as just being able to use `require` directly in your app to request modules

We're aware of these issues and are working on fixing them as soon as possible.<|MERGE_RESOLUTION|>--- conflicted
+++ resolved
@@ -75,22 +75,6 @@
 1. Make your package depend on `cosmos:browserify`
 2. Add NPM dependencies via `Npm.depends` as usual
 2. Add `package.browserify.js` and `package.browserify.options.json` files to your package with the same format as above
-<<<<<<< HEAD
-3. If you want to use the Meteor React package with a library from NPM, you need to pass a slightly different option, since React isn't going to be globally available anymore:
-
-  ```js
-  {
-    "transforms": {
-      "externalify": {
-        "global": true,
-        "external": {
-          "react": "Package.react-runtime.React.require"
-        }
-      }
-    }
-  }
-  ```
-=======
 3. If you want to use the Meteor React package with a library from NPM, you need to pass a slightly different option, since React isn't going to be globally available anymore.
 
 ```js
@@ -105,7 +89,6 @@
   }
 }
 ```
->>>>>>> 5a66e85c
 
 ## Future improvements
 
